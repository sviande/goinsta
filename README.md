# GoInsta. Make Goinsta Great Again!
<p align="center"><img width=100% src="https://raw.github.com/ahmdrz/goinsta/master/resources/goinsta-image.png"></p>

> Unofficial Instagram API for Golang

[![Build Status](https://travis-ci.org/ahmdrz/goinsta.svg?branch=master)](https://travis-ci.org/ahmdrz/goinsta) [![GoDoc](https://godoc.org/github.com/ahmdrz/goinsta?status.svg)](https://godoc.org/github.com/ahmdrz/goinsta) [![Go Report Card](https://goreportcard.com/badge/github.com/ahmdrz/goinsta)](https://goreportcard.com/report/github.com/ahmdrz/goinsta) [![Coverage Status](https://coveralls.io/repos/github/ahmdrz/goinsta/badge.svg?branch=master)](https://coveralls.io/github/ahmdrz/goinsta?branch=master)

## Features

* **HTTP2 by default. Goinsta uses HTTP2 client enhancing performance.**
* **Object independency. Can handle multiple instagram accounts.**
* **Like Instagram mobile application**. Goinsta is very similar to Instagram official application.
* **Simple**. Goinsta is made by lazy programmers!
* **Backup methods**. You can use `Export` and `Import` functions.
* **Security**. Your password is only required to login. After login your password is deleted.
* **No External Dependencies**. Goinsta will not use any Go packages outside of the standard library.

## New Version !

We are working on a new object-oriented API. Try it and tell us your suggestions. See https://github.com/ahmdrz/goinsta/blob/master/CONTRIBUTION.md

If you want to use the old version you can found it in v1 branch or using gopkg.in/ahmdrz/goinsta.v1/

## Package installation 

`go get -u -v github.com/ahmdrz/goinsta`

## CLI installation

```
go get -u -v github.com/ahmdrz/goinsta
go install github.com/ahmdrz/goinsta/goinsta
```

## Example

```go
package main

import (
	"fmt"

	"github.com/ahmdrz/goinsta"
)

func main() {
	insta := goinsta.New("USERNAME", "PASSWORD")

	if err := insta.Login(); err != nil {
		fmt.Println(err)
		return
	}
	defer insta.Logout()

	...
}
```

In the next examples you can use an optional argument to use cache config.

* [**More Examples**](https://github.com/ahmdrz/goinsta/tree/v2/examples)

## Legal

This code is in no way affiliated with, authorized, maintained, sponsored or endorsed by Instagram or any of its affiliates or subsidiaries. This is an independent and unofficial API. Use at your own risk.

## Donate

<<<<<<< HEAD
Bitcoin : `1KjcfrBPJtM4MfBSGTqpC6RcoEW1KBh15X`
=======
**Ahmdrz**

![btc](https://raw.githubusercontent.com/reek/anti-adblock-killer/gh-pages/images/bitcoin.png) Bitcoin: `1KjcfrBPJtM4MfBSGTqpC6RcoEW1KBh15X`

**Mester**

![btc](https://raw.githubusercontent.com/reek/anti-adblock-killer/gh-pages/images/bitcoin.png) Bitcoin: `37aogDJYBFkdSJTWG7TgcpgNweGHPCy1Ks`


>>>>>>> ef32ee5f

[![Analytics](https://ga-beacon.appspot.com/UA-107698067-1/readme-page)](https://github.com/igrigorik/ga-beacon)


## Schema

Instagram
<<<<<<< HEAD
- Account
- User:
  - Feed
  - Followers
  - Following
  - FriendShip # Relation
  - Story
  - Threads # Private messages
- Media:
  - Info
=======
- Account: Personal information and account interactions.
  - Followers
  - Following
  - Feed
  - Stories
  - Liked
  - Saved
  - Tags
- Profiles: User interaction.
  - Blocked
  - Get user using ID
  - Get user using Username
- Media:
>>>>>>> ef32ee5f
  - Comments
  - Likes
  - Likers
- Search:
  - Location
  - Username
  - Tags
<<<<<<< HEAD
  - Facebook
- Inbox:
  - Messages
  - Pending
=======
  - Location **Deprecated**
  - Facebook
- Activity:
  - Following
  - Recent
- Hashtag: Hashtag allows user to search using hashtags.
  - Stories
  - Media
>>>>>>> ef32ee5f
<|MERGE_RESOLUTION|>--- conflicted
+++ resolved
@@ -66,9 +66,6 @@
 
 ## Donate
 
-<<<<<<< HEAD
-Bitcoin : `1KjcfrBPJtM4MfBSGTqpC6RcoEW1KBh15X`
-=======
 **Ahmdrz**
 
 ![btc](https://raw.githubusercontent.com/reek/anti-adblock-killer/gh-pages/images/bitcoin.png) Bitcoin: `1KjcfrBPJtM4MfBSGTqpC6RcoEW1KBh15X`
@@ -78,7 +75,6 @@
 ![btc](https://raw.githubusercontent.com/reek/anti-adblock-killer/gh-pages/images/bitcoin.png) Bitcoin: `37aogDJYBFkdSJTWG7TgcpgNweGHPCy1Ks`
 
 
->>>>>>> ef32ee5f
 
 [![Analytics](https://ga-beacon.appspot.com/UA-107698067-1/readme-page)](https://github.com/igrigorik/ga-beacon)
 
@@ -86,18 +82,6 @@
 ## Schema
 
 Instagram
-<<<<<<< HEAD
-- Account
-- User:
-  - Feed
-  - Followers
-  - Following
-  - FriendShip # Relation
-  - Story
-  - Threads # Private messages
-- Media:
-  - Info
-=======
 - Account: Personal information and account interactions.
   - Followers
   - Following
@@ -111,7 +95,6 @@
   - Get user using ID
   - Get user using Username
 - Media:
->>>>>>> ef32ee5f
   - Comments
   - Likes
   - Likers
@@ -119,12 +102,6 @@
   - Location
   - Username
   - Tags
-<<<<<<< HEAD
-  - Facebook
-- Inbox:
-  - Messages
-  - Pending
-=======
   - Location **Deprecated**
   - Facebook
 - Activity:
@@ -132,5 +109,4 @@
   - Recent
 - Hashtag: Hashtag allows user to search using hashtags.
   - Stories
-  - Media
->>>>>>> ef32ee5f
+  - Media