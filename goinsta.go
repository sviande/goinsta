package goinsta

import (
	"crypto/tls"
	"encoding/json"
	"io/ioutil"
	"net/http"
	"net/http/cookiejar"
	neturl "net/url"
	"strconv"
	"time"
)

// Instagram represent the main API handler
//
// Profiles: Represents instragram's user profile.
// Account:  Represents instagram's personal account.
// Search:   Represents instagram's search.
// Timeline: Represents instagram's timeline.
// Activity: Represents instagram's user activity.
// Inbox:    Represents instagram's messages.
//
// See Scheme section in README.md for more information.
//
// We recommend to use Export and Import functions after first Login.
//
// Also you can use SetProxy and UnsetProxy to set and unset proxy.
// Golang also provides the option to set a proxy using HTTP_PROXY env var.
type Instagram struct {
	user string
	pass string
	// device id: android-1923fjnma8123
	dID string
	// uuid: 8493-1233-4312312-5123
	uuid string
	// rankToken
	rankToken string
	// token
	token string
	// phone id
	pid string
	// ads id
	adid string

	// Instagram objects

	// Profiles is the user interaction
	Profiles *Profiles
	// Account stores all personal data of the user and his/her options.
	Account *Account
	// Search performs searching of multiple things (users, locations...)
	Search *Search
	// Timeline allows to receive timeline media.
	Timeline *Timeline
	// Activity are instagram notifications.
	Activity *Activity
	// Inbox are instagram message/chat system.
	Inbox *Inbox

	c *http.Client
}

// SetDeviceID sets device id
func (i *Instagram) SetDeviceID(id string) {
	i.dID = id
}

// SetUUID sets uuid
func (i *Instagram) SetUUID(uuid string) {
	i.uuid = uuid
}

// SetPhoneID sets phone id
func (i *Instagram) SetPhoneID(id string) {
	i.pid = id
}

// New creates Instagram structure
func New(username, password string) *Instagram {
	// this call never returns error
	jar, _ := cookiejar.New(nil)
	inst := &Instagram{
		user: username,
		pass: password,
		dID: generateDeviceID(
			generateMD5Hash(username + password),
		),
		uuid: generateUUID(), // both uuid must be differents
		pid:  generateUUID(),
		c: &http.Client{
			Transport: &http.Transport{
				Proxy: http.ProxyFromEnvironment,
			},
			Jar: jar,
		},
	}
	inst.init()

	return inst
}

func (inst *Instagram) init() {
	inst.Profiles = newProfiles(inst)
	inst.Activity = newActivity(inst)
	inst.Timeline = newTimeline(inst)
	inst.Search = newSearch(inst)
	inst.Inbox = newInbox(inst)
}

// SetProxy sets proxy for connection.
func (inst *Instagram) SetProxy(url string, insecure bool) error {
	uri, err := neturl.Parse(url)
	if err == nil {
		inst.c.Transport = &http.Transport{
			Proxy: http.ProxyURL(uri),
			TLSClientConfig: &tls.Config{
				InsecureSkipVerify: insecure,
			},
		}
	}
	return err
}

// UnsetProxy unsets proxy for connection.
func (inst *Instagram) UnsetProxy() {
	inst.c.Transport = nil
}

// Export exports *Instagram object options
func (inst *Instagram) Export(path string) error {
	url, err := neturl.Parse(goInstaAPIUrl)
	if err != nil {
		return err
	}

	config := ConfigFile{
		ID:        inst.Account.ID,
		User:      inst.user,
		DeviceID:  inst.dID,
		UUID:      inst.uuid,
		RankToken: inst.rankToken,
		Token:     inst.token,
		PhoneID:   inst.pid,
		Cookies:   inst.c.Jar.Cookies(url),
	}
	bytes, err := json.Marshal(config)
	if err != nil {
		return err
	}

	return ioutil.WriteFile(path, bytes, 0644)
}

// Import imports instagram configuration
//
// This function does not set proxy automatically. Use SetProxy after this call.
func Import(path string) (*Instagram, error) {
	url, err := neturl.Parse(goInstaAPIUrl)
	if err != nil {
		return nil, err
	}

	bytes, err := ioutil.ReadFile(path)
	if err != nil {
		return nil, err
	}

	config := ConfigFile{}

	err = json.Unmarshal(bytes, &config)
	if err != nil {
		return nil, err
	}
	inst := &Instagram{
		user:      config.User,
		dID:       config.DeviceID,
		uuid:      config.UUID,
		rankToken: config.RankToken,
		token:     config.Token,
		pid:       config.PhoneID,
		c: &http.Client{
			Transport: &http.Transport{
				Proxy: http.ProxyFromEnvironment,
			},
		},
	}
	inst.c.Jar, err = cookiejar.New(nil)
	if err != nil {
		return inst, err
	}
	inst.c.Jar.SetCookies(url, config.Cookies)

	inst.init()
	inst.Account = &Account{inst: inst, ID: config.ID}
	inst.Account.Sync()

	return inst, nil
}

func (inst *Instagram) readMsisdnHeader() error {
	data, err := json.Marshal(
		map[string]string{
			"device_id": inst.uuid,
		},
	)
	if err != nil {
		return err
	}
	_, err = inst.sendRequest(
		&reqOptions{
<<<<<<< HEAD
			Endpoint:   urlMsisdnHeader,
			IsPost:     true,
			Connection: "keep-alive",
			Query:      generateSignature(b2s(data)),
		},
	)
	return err
}

func (inst *Instagram) contactPrefill() error {
	data, err := json.Marshal(
		map[string]string{
			"phone_id":   inst.pid,
			"_csrftoken": inst.token,
			"usage":      "prefill",
		},
	)
	if err != nil {
		return err
	}
	_, err = inst.sendRequest(
		&reqOptions{
			Endpoint:   urlContactPrefill,
			IsPost:     true,
			Connection: "keep-alive",
			Query:      generateSignature(b2s(data)),
		},
	)
	return err
}

func (inst *Instagram) zrToken() error {
	_, err := inst.sendRequest(
		&reqOptions{
			Endpoint:   urlZrToken,
			IsPost:     false,
			Connection: "keep-alive",
=======
			Endpoint: urlFetchHeaders,
			Login:    true,
>>>>>>> 8aa3ed7a
			Query: map[string]string{
				"device_id":        inst.dID,
				"token_hash":       "",
				"custom_device_id": inst.uuid,
				"fetch_reason":     "token_expired",
			},
		},
	)
	return err
}

func (inst *Instagram) sendAdId() error {
	data, err := inst.prepareData(
		map[string]interface{}{
			"adid": inst.adid,
		},
	)
	if err != nil {
		return err
	}
	_, err = inst.sendRequest(
		&reqOptions{
			Endpoint:   urlLogAttribution,
			IsPost:     true,
			Connection: "keep-alive",
			Query:      generateSignature(data),
		},
	)
	return err
}

// Login performs instagram login.
//
// Password will be deleted after login
func (inst *Instagram) Login() error {
	err := inst.readMsisdnHeader()
	if err != nil {
		return err
	}

	err = inst.syncFeatures()
	if err != nil {
		return err
	}

	err = inst.zrToken()
	if err != nil {
		return err
	}

	err = inst.sendAdId()
	if err != nil {
		return err
	}

	err = inst.contactPrefill()
	if err != nil {
		return err
	}

	result, err := json.Marshal(
		map[string]interface{}{
			"guid":                inst.uuid,
			"login_attempt_count": 0,
			"_csrftoken":          inst.token,
			"device_id":           inst.dID,
			"adid":                inst.adid,
			"phone_id":            inst.pid,
			"username":            inst.user,
			"password":            inst.pass,
			"google_tokens":       "[]",
		},
	)
	if err == nil {
		body, err := inst.sendRequest(
			&reqOptions{
				Endpoint: urlLogin,
				Query:    generateSignature(b2s(result)),
				IsPost:   true,
				Login:    true,
			},
		)
		if err != nil {
			goto end
		}
		inst.pass = ""

		// getting account data
		res := accountResp{}

		err = json.Unmarshal(body, &res)
		if err != nil {
			ierr := instaError{}
			err = json.Unmarshal(body, &ierr)
			if err != nil {
				err = instaToErr(ierr)
			}
			goto end
		}
		inst.Account = &res.Account
		inst.Account.inst = inst

		inst.rankToken = strconv.FormatInt(inst.Account.ID, 10) + "_" + inst.uuid

		inst.zrToken()
	}

end:
	return err
}

// Logout closes current session
func (inst *Instagram) Logout() error {
	_, err := inst.sendSimpleRequest(urlLogout)
	inst.c.Jar = nil
	inst.c = nil
	return err
}

func (inst *Instagram) syncFeatures() error {
	data, err := inst.prepareData(
		map[string]interface{}{
			"id":          inst.uuid,
			"experiments": goInstaExperiments,
		},
	)
	if err != nil {
		return err
	}

	_, err = inst.sendRequest(
		&reqOptions{
			Endpoint: urlQeSync,
			Query:    generateSignature(data),
			IsPost:   true,
			Login:    true,
		},
	)
	return err
}

func (inst *Instagram) megaphoneLog() error {
	data, err := inst.prepareData(
		map[string]interface{}{
			"id":        inst.Account.ID,
			"type":      "feed_aysf",
			"action":    "seen",
			"reason":    "",
			"device_id": inst.dID,
			"uuid":      generateMD5Hash(string(time.Now().Unix())),
		},
	)
	if err != nil {
		return err
	}
	_, err = inst.sendRequest(
		&reqOptions{
			Endpoint: urlMegaphoneLog,
			Query:    generateSignature(data),
			IsPost:   true,
			Login:    true,
		},
	)
	return err
}

func (inst *Instagram) expose() error {
	data, err := inst.prepareData(
		map[string]interface{}{
			"id":         inst.Account.ID,
			"experiment": "ig_android_profile_contextual_feed",
		},
	)
	if err != nil {
		return err
	}

	_, err = inst.sendRequest(
		&reqOptions{
			Endpoint: urlExpose,
			Query:    generateSignature(data),
			IsPost:   true,
		},
	)

	return err
}

// GetMedia returns media specified by id.
//
// The argument can be int64 or string
//
// See example: examples/media/like.go
func (inst *Instagram) GetMedia(o interface{}) (*FeedMedia, error) {
	media := &FeedMedia{
		inst:   inst,
		NextID: o,
	}
	return media, media.Sync()
}<|MERGE_RESOLUTION|>--- conflicted
+++ resolved
@@ -208,7 +208,6 @@
 	}
 	_, err = inst.sendRequest(
 		&reqOptions{
-<<<<<<< HEAD
 			Endpoint:   urlMsisdnHeader,
 			IsPost:     true,
 			Connection: "keep-alive",
@@ -246,10 +245,6 @@
 			Endpoint:   urlZrToken,
 			IsPost:     false,
 			Connection: "keep-alive",
-=======
-			Endpoint: urlFetchHeaders,
-			Login:    true,
->>>>>>> 8aa3ed7a
 			Query: map[string]string{
 				"device_id":        inst.dID,
 				"token_hash":       "",
